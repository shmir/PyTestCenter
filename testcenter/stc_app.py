"""
This module implements classes and utility functions to manage STC application.

:author: yoram@ignissoft.com
"""

from os import path
import time


from trafficgenerator.trafficgenerator import TrafficGenerator

from testcenter.api.stc_rest import StcRestWrapper
from testcenter.stc_object import StcObject
from testcenter.stc_device import (StcDevice, StcServer, StcClient, StcBgpRouter, StcBgpRoute, StcPimRouter,
                                   StcPimv4Group, StcOspfv2Router, StcRouterLsa, StcIgmpHost, StcIgmpQuerier,
                                   StcIgmpGroup, StcOseSwitch, StcIsisRouter, StcBfdRouter, StcIsisRouterRange,
                                   StcBfdSession, StcRsvpRouter, StcRsvpTunnel)
from testcenter.stc_port import StcPort, StcGenerator, StcAnalyzer
from testcenter.stc_project import StcProject, StcIpv4Group, StcIpv6Group
from testcenter.stc_stream import StcStream, StcGroupCollection, StcTrafficGroup
from testcenter.stc_hw import StcHw, StcPhyChassis, StcPhyModule, StcPhyPortGroup, StcPhyPort

<<<<<<< HEAD
=======
TYPE_2_OBJECT = {'analyzer': StcAnalyzer,
                 'bfdipv4controlplaneindependentsession': StcBfdSession,
                 'bfdipv6controlplaneindependentsession': StcBfdSession,
                 'bfdrouterconfig': StcBfdRouter,
                 'bgprouterconfig': StcBgpRouter,
                 'bgpipv4routeconfig': StcBgpRoute,
                 'bgpipv6routeconfig': StcBgpRoute,
                 'dhcpv4serverconfig': StcServer,
                 'dhcpv4blockconfig': StcClient,
                 'emulateddevice': StcDevice,
                 'externallsablock': StcRouterLsa,
                 'igmphostconfig': StcIgmpHost,
                 'igmprouterconfig': StcIgmpQuerier,
                 'igmpgroupmembership': StcIgmpGroup,
                 'ipv4group': StcIpv4Group,
                 'ipv6group': StcIpv6Group,
                 'Ipv4IsisRoutesConfig': StcIsisRouterRange,
                 'Ipv6IsisRoutesConfig': StcIsisRouterRange,
                 'isisrouterconfig': StcIsisRouter,
                 'generator': StcGenerator,
                 'groupcollection': StcGroupCollection,
                 'ospfv2routerconfig': StcOspfv2Router,
                 'oseswitchconfig': StcOseSwitch,
                 'pimrouterconfig': StcPimRouter,
                 'pimv4groupblk': StcPimv4Group,
                 'port': StcPort,
                 'physicalchassis': StcPhyChassis,
                 'physicalchassismanager': StcHw,
                 'physicalport': StcPhyPort,
                 'physicalportgroup': StcPhyPortGroup,
                 'physicaltestmodule': StcPhyModule,
                 'routerlsa': StcRouterLsa,
                 'rsvpegresstunnelparams': StcRsvpTunnel,
                 'rsvpingresstunnelparams': StcRsvpTunnel,
                 'rsvprouterconfig': StcRsvpRouter,
                 'streamblock': StcStream,
                 'summarylsablock': StcRouterLsa,
                 'trafficgroup': StcTrafficGroup,
                 }

>>>>>>> 1f174fc9

class StcApp(TrafficGenerator):
    """ TestCenter driver. Equivalent to TestCenter Application. """

    def __init__(self, logger, api_wrapper):
        """ Set all kinds of application level objects - logger, api, etc.

        :param logger: python logger (e.g. logging.getLogger('log'))
        :param api_wrapper: api wrapper object inheriting and implementing StcApi base class.
        """

        super(self.__class__, self).__init__()
        self.logger = logger
        self.api = api_wrapper

        StcObject.logger = self.logger
        StcObject.str_2_class = TYPE_2_OBJECT

        self.system = StcObject(objType='system', objRef='system1', parent=None)
        self.system.api = self.api
        self.system.logger = self.logger

    def connect(self, lab_server=None):
        """ Create object and (optionally) connect to lab server.

        :param lab_server: optional lab server address.
        """

        self.lab_server = lab_server
        if self.lab_server:
            self.api.perform('CSTestSessionConnect', Host=self.lab_server, CreateNewTestSession=True)

        # Every object creation/retrieval must come AFTER we connect to lab server (if needed).
        self.hw = self.system.get_child('PhysicalChassisManager')
        self.project = StcProject(parent=self.system)
        StcObject.project = self.project

    def disconnect(self):
        """ Disconnect from lab server (if used) and reset configuration. """

        self.reset_config()
        if self.lab_server:
            self.api.perform('CSTestSessionDisconnect', Terminate=True)

    def load_config(self, config_file_name):
        """ Load configuration file from tcc or xml.

        Configuration file type is extracted from the file suffix - xml or tcc.

        :param config_file_name: full path to the configuration file.
        """

        if type(self.api) == StcRestWrapper:
            self.api.ls.upload(config_file_name)
            config_file_name = path.basename(config_file_name)
        ext = path.splitext(config_file_name)[-1].lower()
        if ext == '.tcc':
            self.api.perform('LoadFromDatabase', DatabaseConnectionString=path.normpath(config_file_name))
        elif ext == '.xml':
            self.api.perform('LoadFromXml', FileName=path.normpath(config_file_name))
        else:
            raise ValueError('Configuration file type {} not supported.'.format(ext))
        self.project.objects = {}

    def reset_config(self):
        self.api.perform('ResetConfig', config='system1')

    def save_config(self, config_file_name):
        """ Save configuration file as tcc or xml.

        Configuration file type is extracted from the file suffix - xml or tcc.
        :param config_file_name: full path to the configuration file.
        """

        ext = path.splitext(config_file_name)[-1].lower()
        if ext == '.tcc':
            self.api.perform('SaveToTcc', FileName=path.normpath(config_file_name))
        elif ext == '.xml':
            self.api.perform('SaveAsXml', FileName=path.normpath(config_file_name))
        else:
            raise ValueError('Configuration file type {0} not supported.'.format(ext))

    def clear_results(self):
        self.project.clear_results()

    #
    # Online commands.
    # All commands assume that all ports are reserved and port objects exist under project.
    #

    def send_arp_ns(self):
        StcObject.send_arp_ns(*self.project.get_objects_or_children_by_type('port'))

    def get_arp_cache(self):
        return StcObject.get_arp_cache(*self.project.get_objects_or_children_by_type('port'))

    #
    # Devices commands.
    #

    def start_devices(self):
        """ Start all devices.

        It is the test responsibility to wait for devices to reach required state.
        """
        self._command_devices('DeviceStart')

    def stop_devices(self):
        self._command_devices('DeviceStop')

    def _command_devices(self, command):
        self.project.command_devices(command, 4)
        self.project.test_command_rc('Status')
        time.sleep(4)

    #
    # Traffic commands.
    #

    def start_traffic(self, blocking=False):
        self.project.start_ports(blocking)

    def stop_traffic(self):
        self.project.stop_ports()

    def wait_traffic(self):
        self.project.wait_traffic()

TYPE_2_OBJECT = {'analyzer': StcAnalyzer,
                 'bfdipv4controlplaneindependentsession': StcBfdSession,
                 'bfdipv6controlplaneindependentsession': StcBfdSession,
                 'bfdrouterconfig': StcBfdRouter,
                 'bgprouterconfig': StcBgpRouter,
                 'bgpipv4routeconfig': StcBgpRoute,
                 'bgpipv6routeconfig': StcBgpRoute,
                 'dhcpv4serverconfig': StcServer,
                 'dhcpv4blockconfig': StcClient,
                 'emulateddevice': StcDevice,
                 'externallsablock': StcRouterLsa,
                 'igmphostconfig': StcIgmpHost,
                 'igmprouterconfig': StcIgmpQuerier,
                 'igmpgroupmembership': StcIgmpGroup,
                 'ipv4group': StcIpv4Group,
                 'ipv6group': StcIpv6Group,
                 'Ipv4IsisRoutesConfig': StcIsisRouterRange,
                 'Ipv6IsisRoutesConfig': StcIsisRouterRange,
                 'isisrouterconfig': StcIsisRouter,
                 'generator': StcGenerator,
                 'groupcollection': StcGroupCollection,
                 'ospfv2routerconfig': StcOspfv2Router,
                 'oseswitchconfig': StcOseSwitch,
                 'pimrouterconfig': StcPimRouter,
                 'pimv4groupblk': StcPimv4Group,
                 'port': StcPort,
                 'physicalchassis': StcPhyChassis,
                 'physicalchassismanager': StcHw,
                 'physicalport': StcPhyPort,
                 'physicalportgroup': StcPhyPortGroup,
                 'physicaltestmodule': StcPhyModule,
                 'routerlsa': StcRouterLsa,
                 'streamblock': StcStream,
                 'summarylsablock': StcRouterLsa,
                 'trafficgroup': StcTrafficGroup,
                 }<|MERGE_RESOLUTION|>--- conflicted
+++ resolved
@@ -6,7 +6,6 @@
 
 from os import path
 import time
-
 
 from trafficgenerator.trafficgenerator import TrafficGenerator
 
@@ -21,49 +20,6 @@
 from testcenter.stc_stream import StcStream, StcGroupCollection, StcTrafficGroup
 from testcenter.stc_hw import StcHw, StcPhyChassis, StcPhyModule, StcPhyPortGroup, StcPhyPort
 
-<<<<<<< HEAD
-=======
-TYPE_2_OBJECT = {'analyzer': StcAnalyzer,
-                 'bfdipv4controlplaneindependentsession': StcBfdSession,
-                 'bfdipv6controlplaneindependentsession': StcBfdSession,
-                 'bfdrouterconfig': StcBfdRouter,
-                 'bgprouterconfig': StcBgpRouter,
-                 'bgpipv4routeconfig': StcBgpRoute,
-                 'bgpipv6routeconfig': StcBgpRoute,
-                 'dhcpv4serverconfig': StcServer,
-                 'dhcpv4blockconfig': StcClient,
-                 'emulateddevice': StcDevice,
-                 'externallsablock': StcRouterLsa,
-                 'igmphostconfig': StcIgmpHost,
-                 'igmprouterconfig': StcIgmpQuerier,
-                 'igmpgroupmembership': StcIgmpGroup,
-                 'ipv4group': StcIpv4Group,
-                 'ipv6group': StcIpv6Group,
-                 'Ipv4IsisRoutesConfig': StcIsisRouterRange,
-                 'Ipv6IsisRoutesConfig': StcIsisRouterRange,
-                 'isisrouterconfig': StcIsisRouter,
-                 'generator': StcGenerator,
-                 'groupcollection': StcGroupCollection,
-                 'ospfv2routerconfig': StcOspfv2Router,
-                 'oseswitchconfig': StcOseSwitch,
-                 'pimrouterconfig': StcPimRouter,
-                 'pimv4groupblk': StcPimv4Group,
-                 'port': StcPort,
-                 'physicalchassis': StcPhyChassis,
-                 'physicalchassismanager': StcHw,
-                 'physicalport': StcPhyPort,
-                 'physicalportgroup': StcPhyPortGroup,
-                 'physicaltestmodule': StcPhyModule,
-                 'routerlsa': StcRouterLsa,
-                 'rsvpegresstunnelparams': StcRsvpTunnel,
-                 'rsvpingresstunnelparams': StcRsvpTunnel,
-                 'rsvprouterconfig': StcRsvpRouter,
-                 'streamblock': StcStream,
-                 'summarylsablock': StcRouterLsa,
-                 'trafficgroup': StcTrafficGroup,
-                 }
-
->>>>>>> 1f174fc9
 
 class StcApp(TrafficGenerator):
     """ TestCenter driver. Equivalent to TestCenter Application. """
@@ -224,6 +180,9 @@
                  'physicalportgroup': StcPhyPortGroup,
                  'physicaltestmodule': StcPhyModule,
                  'routerlsa': StcRouterLsa,
+                 'rsvpegresstunnelparams': StcRsvpTunnel,
+                 'rsvpingresstunnelparams': StcRsvpTunnel,
+                 'rsvprouterconfig': StcRsvpRouter,
                  'streamblock': StcStream,
                  'summarylsablock': StcRouterLsa,
                  'trafficgroup': StcTrafficGroup,
